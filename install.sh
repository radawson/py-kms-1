--- conflicted
+++ resolved
@@ -1,7 +1,9 @@
 #!/bin/sh
 # Installs py-kms as a service on OpenWRT devices
+# v 1.0.1
 # Run as root
-<<<<<<< HEAD
+# (c) Richard Dawson 2020, 2021
+
 MESSAGE="\npy-kms installed as a process that starts on boot\n"
 
 setup_ubuntu(){
@@ -22,29 +24,6 @@
   MESSAGE+="\nTo stop the server, type '/etc/init.d/kms-server stop'"
   printf "${MESSAGE}"
   /etc/init.d/kms-server start
-=======
-message=""
-
-setup_ubuntu(){
-	sudo cp ./resources/kms-server-ubuntu /lib/systemd/system/kms-server.service
-	sudo systemctl daemon-reload
-	sudo systemctl enable kms-server.service
-	printf "$message"
-	sudo systemctl start kms-server.service
-}
-
-setup_openwrt(){
-	cp ./resources/kms-server-owrt /etc/init.d/kms-server
-	chmod 755 /etc/init.d/kms-server
-	/etc/init.d/kms-server enable
-
-	message+="py-kms will autodetect the LAN bridge IP address on reboot or restart"
-	message+="If you change the IP in the GUI, you must still manually restart\n"
-	message+="\nTo start the server manually, type '/etc/init.d/kms-server start'"
-	message+="\nTo stop the server, type '/etc/init.d/kms-server stop'"
-	printf "$message"
-	/etc/init.d/kms-server start
->>>>>>> 1c664885
 }
 
 # TODO: modify the message for each OS use case
