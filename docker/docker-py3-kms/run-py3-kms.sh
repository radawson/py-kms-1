--- conflicted
+++ resolved
@@ -1,11 +1,7 @@
 docker stop py3-kms
 docker rm py3-kms
-<<<<<<< HEAD
 docker run -d --name py3-kms \
     -t \
-=======
-docker run -it -d --name py3-kms \
->>>>>>> 7d590664
     -p 8080:8080 \
     -p 1688:1688 \
     -e IP=0.0.0.0 \
@@ -17,5 +13,4 @@
     -e LOGSIZE=2 \
     -v /etc/localtime:/etc/localtime:ro \
     -v /var/log:/var/log:rw \
-    --restart unless-stopped pykms/pykms:py3-kms
-#    --restart unless-stopped ekonprof18/pykms:py3-kms+    --restart unless-stopped pykms/pykms:py3-kms