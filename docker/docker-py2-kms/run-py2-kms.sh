--- conflicted
+++ resolved
@@ -1,11 +1,7 @@
 docker stop py2-kms
 docker rm py2-kms
-<<<<<<< HEAD
 docker run -d --name py2-kms \
     -t \
-=======
-docker run -it -d --name py2-kms \
->>>>>>> 7d590664
     -p 8080:8080 \
     -p 1688:1688 \
     -e IP=0.0.0.0 \
